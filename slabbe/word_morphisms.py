--- conflicted
+++ resolved
@@ -1,18 +1,4 @@
-<<<<<<< HEAD
 # -*- coding: utf-8 -*-
-r"""
-Word morphisms methods and iterators
-
-"""
-#*****************************************************************************
-#       Copyright (C) 2016 Sebastien Labbe <slabqc@gmail.com>
-#
-#  Distributed under the terms of the GNU General Public License (GPL)
-#  as published by the Free Software Foundation; either version 2 of
-#  the License, or (at your option) any later version.
-#                  http://www.gnu.org/licenses/
-#*****************************************************************************
-=======
 r"""
 Word morphisms methods and iterators
 
@@ -30,7 +16,14 @@
      WordMorphism: a->bb, b->ba,
      WordMorphism: a->b, b->baa]
 """
->>>>>>> b16cfe84
+#*****************************************************************************
+#       Copyright (C) 2016 Sebastien Labbe <slabqc@gmail.com>
+#
+#  Distributed under the terms of the GNU General Public License (GPL)
+#  as published by the Free Software Foundation; either version 2 of
+#  the License, or (at your option) any later version.
+#                  http://www.gnu.org/licenses/
+#*****************************************************************************
 from sage.combinat.integer_lists.invlex import IntegerListsLex
 from sage.combinat.words.morphism import WordMorphism
 from sage.combinat.words.words import FiniteWords
